# make targets for WalletConnect/py-walletconnect-bridge

BRANCH=master

default:
	echo "Available tasks: build, clean, renew, run, run_skip_certbot, update"

build:
	docker build . -t py-walletconnect-bridge --build-arg branch=$(BRANCH)

clean:
	sudo rm -rfv ssl/certbot/*

renew:
	make clean && make run

run:
<<<<<<< HEAD
	docker run -it -v $(shell pwd)/:/source/ -p 443:443 -p 80:80 --name "py-walletconnect-bridge" py-walletconnect-bridge

run_skip_certbot:
	docker run -it -v $(shell pwd)/:/source/ -p 443:443 -p 80:80 --name "py-walletconnect-bridge" py-walletconnect-bridge --skip-certbot

update:
	# save current state of DB and copy it to local machine
	docker exec py-walletconnect-bridge redis-cli SAVE
	docker cp py-walletconnect-bridge:/py-walletconnect-bridge/dump.rdb dump.rdb
	docker container stop py-walletconnect-bridge
	docker container rm py-walletconnect-bridge
	
	# start the container with `-d` to run in background
	docker run -it -v $(shell pwd)/:/source/ -p 443:443 -p 80:80 --name "py-walletconnect-bridge" -d py-walletconnect-bridge
	
	# stop the redis server, copy the previous state and restart the server
	docker exec py-walletconnect-bridge service redis-server stop
	docker cp dump.rdb py-walletconnect-bridge:/py-walletconnect-bridge/dump.rdb
	docker exec py-walletconnect-bridge chown redis: /py-walletconnect-bridge/dump.rdb
	docker exec py-walletconnect-bridge service redis-server start
	rm dump.rdb
=======
	docker run --name py-walletconnect-bridge -it -v $(shell pwd)/:/source/ -p 443:443 -p 80:80 py-walletconnect-bridge

run_skip_certbot:
	docker run --name py-walletconnect-bridge -it -v $(shell pwd)/:/source/ -p 443:443 -p 80:80 py-walletconnect-bridge --skip-certbot
>>>>>>> 9b9ec24f
<|MERGE_RESOLUTION|>--- conflicted
+++ resolved
@@ -15,7 +15,6 @@
 	make clean && make run
 
 run:
-<<<<<<< HEAD
 	docker run -it -v $(shell pwd)/:/source/ -p 443:443 -p 80:80 --name "py-walletconnect-bridge" py-walletconnect-bridge
 
 run_skip_certbot:
@@ -36,10 +35,4 @@
 	docker cp dump.rdb py-walletconnect-bridge:/py-walletconnect-bridge/dump.rdb
 	docker exec py-walletconnect-bridge chown redis: /py-walletconnect-bridge/dump.rdb
 	docker exec py-walletconnect-bridge service redis-server start
-	rm dump.rdb
-=======
-	docker run --name py-walletconnect-bridge -it -v $(shell pwd)/:/source/ -p 443:443 -p 80:80 py-walletconnect-bridge
-
-run_skip_certbot:
-	docker run --name py-walletconnect-bridge -it -v $(shell pwd)/:/source/ -p 443:443 -p 80:80 py-walletconnect-bridge --skip-certbot
->>>>>>> 9b9ec24f
+	rm dump.rdb