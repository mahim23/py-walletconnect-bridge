import sys
import argparse
import uuid
import asyncio
import aiohttp
import time
from aiohttp import web
try:
  import uvloop
except ModuleNotFoundError:
  pass

import walletconnect_bridge.keystore
from walletconnect_bridge.errors import KeystoreWriteError, KeystoreFetchError, WalletConnectPushError, KeystoreTokenExpiredError, KeystoreFcmTokenError

routes = web.RouteTableDef()

REDIS='org.wallet.connect.redis'
SESSION='org.wallet.connect.session'
SENTINEL='sentinel'
SENTINELS='sentinels'
HOST='host'
SERVICE='service'
SESSION_EXPIRATION = 24*60*60   # 24hrs
TX_DETAILS_EXPIRATION = 60*60   # 1hr

def error_message(message):
  return {'message': message}


def get_redis_master(app):
  if app[REDIS][SENTINEL]:
    sentinel = app[REDIS][SERVICE]
    return sentinel.master_for('mymaster')
  return app[REDIS][SERVICE]

@routes.get('/hello')
async def hello(request):
  return web.Response(text='hello world, this is Wallet Connect')


@routes.post('/session/new')
async def new_session(request):
  try:
    session_id = str(uuid.uuid4())
    redis_conn = get_redis_master(request.app)
    await keystore.add_request_for_device_details(redis_conn, session_id, expiration_in_seconds=SESSION_EXPIRATION)
    session_data = {'sessionId': session_id}
    return web.json_response(session_data)
  except KeyError:
    return web.json_response(error_message('Incorrect input parameters'), status=400)
  except TypeError:
    return web.json_response(error_message('Incorrect JSON content type'), status=400)
  except KeystoreWriteError:
    return web.json_response(error_message('Error writing to db'), status=500)
  except:
    return web.json_response(error_message('Error unknown'), status=500)


@routes.put('/session/{sessionId}')
async def update_session(request):
  request_json = await request.json()
  try:
    session_id = request.match_info['sessionId']
    fcm_token = request_json['fcmToken']
    push_endpoint = request_json['pushEndpoint']
    data = request_json['data']
    redis_conn = get_redis_master(request.app)
    await keystore.add_device_fcm_data(redis_conn, session_id, push_endpoint, fcm_token, expiration_in_seconds=SESSION_EXPIRATION)
    await keystore.update_device_details(redis_conn, session_id, data, expiration_in_seconds=SESSION_EXPIRATION)
    session_data = {"ttlInSeconds": SESSION_EXPIRATION}
    return web.json_response(session_data)
  except KeyError:
    return web.json_response(error_message('Incorrect input parameters'), status=400)
  except TypeError:
    return web.json_response(error_message('Incorrect JSON content type'), status=400)
  except KeystoreTokenExpiredError:
    return web.json_response(error_message('Connection sharing token has expired'), status=500)
  except:
    return web.json_response(error_message('Error unknown'), status=500)


@routes.get('/session/{sessionId}')
async def get_session(request):
  try:
    session_id = request.match_info['sessionId']
    redis_conn = get_redis_master(request.app)
    (device_details, ttl_in_seconds) = await keystore.get_device_details(redis_conn, session_id)
    if device_details:
      session_data = {'data': device_details, 'ttlInSeconds': ttl_in_seconds}
      return web.json_response(session_data)
    else:
      return web.Response(status=204)
  except KeyError:
    return web.json_response(error_message('Incorrect input parameters'), status=400)
  except TypeError:
    return web.json_response(error_message('Incorrect JSON content type'), status=400)
  except:
    return web.json_response(error_message('Error unknown'), status=500)


@routes.delete('/session/{sessionId}')
async def remove_session(request):
  try:
    session_id = request.match_info['sessionId']
    redis_conn = get_redis_master(request.app)
    await keystore.remove_device_fcm_data(redis_conn, session_id)
    await keystore.remove_device_details(redis_conn, session_id)
    return web.Response(status=200)
  except:
    return web.json_response(error_message("Error unknown"), status=500)


@routes.post('/session/{sessionId}/transaction/new')
async def new_transaction(request):
  try:
    request_json = await request.json()
    transaction_id = str(uuid.uuid4())
    session_id = request.match_info['sessionId']
    data = request_json['data']
    data['timestamp'] = time.time()
    # TODO could be optional notification details
    dapp_name = request_json['dappName']
    redis_conn = get_redis_master(request.app)
    await keystore.add_transaction_details(redis_conn, transaction_id, session_id, data, expiration_in_seconds=TX_DETAILS_EXPIRATION)
    # Notify wallet push endpoint
    fcm_data = await keystore.get_device_fcm_data(redis_conn, session_id)
    session = request.app[SESSION]
    await send_push_request(session, fcm_data, session_id, transaction_id, dapp_name)
    data_message = {'transactionId': transaction_id}
    return web.json_response(data_message, status=201)
  except KeystoreFcmTokenError:
    return web.json_response(error_message("FCM token for this session is no longer available"), status=500)
  except KeyError:
    return web.json_response(error_message('Incorrect input parameters'), status=400)
  except TypeError:
<<<<<<< HEAD
    return web.json_response(error_message('Incorrect JSON content type'), status=400)
  except KeystoreFcmTokenError:
    return web.json_response(error_message('Error finding FCM token for device'), status=500)
=======
    return web.json_response(error_message("Incorrect JSON content type"), status=400)
>>>>>>> d3bf3395
  except WalletConnectPushError:
    return web.json_response(error_message('Error sending message to wallet connect push endpoint'), status=500)
  except:
      return web.json_response(error_message('Error unknown'), status=500)


@routes.get('/session/{sessionId}/transaction/{transactionId}')
async def get_transaction(request):
  try:
    session_id = request.match_info['sessionId']
    transaction_id = request.match_info['transactionId']
    redis_conn = get_redis_master(request.app)
    details = await keystore.get_transaction_details(redis_conn, session_id, transaction_id)
    json_response = {'data': details}
    return web.json_response(json_response)
  except KeyError:
    return web.json_response(error_message('Incorrect input parameters'), status=400)
  except TypeError:
    return web.json_response(error_message('Incorrect JSON content type'), status=400)
  except KeystoreFetchError:
    return web.json_response(error_message('Error retrieving transaction details'), status=500)
  except:
    return web.json_response(error_message('Error unknown'), status=500)


@routes.get('/session/{sessionId}/transactions')
async def get_all_transactions(request):
  try:
    session_id = request.match_info['sessionId']
    redis_conn = get_redis_master(request.app)
    details = await keystore.get_all_transactions(redis_conn, session_id)
    json_response = {"data": details}
    return web.json_response(json_response)
  except KeyError:
    return web.json_response(error_message("Incorrect input parameters"), status=400)
  except TypeError:
    return web.json_response(error_message("Incorrect JSON content type"), status=400)
  except KeystoreFetchError:
    return web.json_response(error_message("Error retrieving transaction details"), status=500)
  except:
    return web.json_response(error_message("Error unknown"), status=500)


@routes.post('/transaction-status/{transactionId}/new')
async def new_transaction_status(request):
  try:
    request_json = await request.json()
    transaction_id = request.match_info['transactionId']
    data = request_json['data']
    redis_conn = get_redis_master(request.app)
    await keystore.update_transaction_status(redis_conn, transaction_id, data)
    return web.Response(status=201)
  except KeyError:
    return web.json_response(error_message('Incorrect input parameters'), status=400)
  except TypeError:
    return web.json_response(error_message('Incorrect JSON content type'), status=400)
  except:
      return web.json_response(error_message('Error unknown'), status=500)


@routes.get('/transaction-status/{transactionId}')
async def get_transaction_status(request):
  try:
    transaction_id = request.match_info['transactionId']
    redis_conn = get_redis_master(request.app)
    transaction_status = await keystore.get_transaction_status(redis_conn, transaction_id)
    if transaction_status:
      json_response = {'data': transaction_status}
      return web.json_response(json_response)
    else:
      return web.Response(status=204)
  except KeyError:
    return web.json_response(error_message('Incorrect input parameters'), status=400)
  except:
    return web.json_response(error_message('Error unknown'), status=500)


async def send_push_request(session, fcm_data, session_id, transaction_id, dapp_name):
  fcm_token = fcm_data['fcm_token']
  push_endpoint = fcm_data['push_endpoint']
  payload = {
    'sessionId': session_id,
    'transactionId': transaction_id,
    'fcmToken': fcm_token,
    'dappName': dapp_name
  }
  headers = {'Content-Type': 'application/json'}
  response = await session.post(push_endpoint, json=payload, headers=headers)
  if response.status != 200:
    raise WalletConnectPushError


async def initialize_client_session(app):
  app[SESSION] = aiohttp.ClientSession(loop=app.loop)


async def initialize_keystore(app):
  if app[REDIS][SENTINEL]:
    sentinels = app[REDIS][SENTINELS].split(',')
    app[REDIS][SERVICE] = await keystore.create_sentinel_connection(event_loop=app.loop,
                                                                    sentinels=sentinels)
  else:
    app[REDIS][SERVICE] = await keystore.create_connection(event_loop=app.loop,
                                                           host=app[REDIS][HOST])


async def close_keystore(app):
  app[REDIS][SERVICE].close()
  await app[REDIS][SERVICE].wait_closed()


async def close_client_session_connection(app):
  await app[SESSION].close()


def main():
  parser = argparse.ArgumentParser()
  parser.add_argument('--redis-use-sentinel', action='store_true')
  parser.add_argument('--sentinels', type=str)
  parser.add_argument('--redis-host', type=str, default='localhost')
  parser.add_argument('--no-uvloop', action='store_true')
  parser.add_argument('--host', type=str, default='localhost')
  parser.add_argument('--port', type=int, default=8080)
  args = parser.parse_args()

  app = web.Application()
  app[REDIS] = {
    SENTINEL: args.redis_use_sentinel,
    SENTINELS: args.sentinels,
    HOST: args.redis_host
  }
  app.on_startup.append(initialize_client_session)
  app.on_startup.append(initialize_keystore)
  app.on_cleanup.append(close_keystore)
  app.on_cleanup.append(close_client_session_connection)
  app.router.add_routes(routes)
  if not args.no_uvloop:
    asyncio.set_event_loop_policy(uvloop.EventLoopPolicy())
  web.run_app(app, host=args.host, port=args.port)


if __name__ == '__main__':
  main()<|MERGE_RESOLUTION|>--- conflicted
+++ resolved
@@ -134,13 +134,9 @@
   except KeyError:
     return web.json_response(error_message('Incorrect input parameters'), status=400)
   except TypeError:
-<<<<<<< HEAD
     return web.json_response(error_message('Incorrect JSON content type'), status=400)
   except KeystoreFcmTokenError:
     return web.json_response(error_message('Error finding FCM token for device'), status=500)
-=======
-    return web.json_response(error_message("Incorrect JSON content type"), status=400)
->>>>>>> d3bf3395
   except WalletConnectPushError:
     return web.json_response(error_message('Error sending message to wallet connect push endpoint'), status=500)
   except:
