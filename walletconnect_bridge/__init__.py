--- conflicted
+++ resolved
@@ -16,13 +16,9 @@
 
 REDIS='org.wallet.connect.redis'
 SESSION='org.wallet.connect.session'
-<<<<<<< HEAD
 SENTINEL='sentinel'
 SENTINELS='sentinels'
-=======
-LOCAL='local'
 HOST='host'
->>>>>>> 7c27a721
 SERVICE='service'
 SESSION_EXPIRATION = 24*60*60   # 24hrs
 TX_DETAILS_EXPIRATION = 60*60   # 1hr
@@ -234,19 +230,13 @@
 
 
 async def initialize_keystore(app):
-<<<<<<< HEAD
   if app[REDIS][SENTINEL]:
     sentinels = app[REDIS][SENTINELS].split(',')
-=======
-  if app[REDIS][LOCAL]:
-    app[REDIS][SERVICE] = await keystore.create_connection(event_loop=app.loop, host=app[REDIS][HOST])
-  else:
-    sentinels = get_kms_parameter('wallet-connect-redis-sentinels')
->>>>>>> 7c27a721
     app[REDIS][SERVICE] = await keystore.create_sentinel_connection(event_loop=app.loop,
                                                                     sentinels=sentinels)
   else:
-    app[REDIS][SERVICE] = await keystore.create_connection(event_loop=app.loop)
+    app[REDIS][SERVICE] = await keystore.create_connection(event_loop=app.loop,
+                                                           host=app[REDIS][HOST])
 
 
 async def close_keystore(app):
@@ -260,27 +250,20 @@
 
 def main():
   parser = argparse.ArgumentParser()
-<<<<<<< HEAD
   parser.add_argument('--redis-use-sentinel', action='store_true')
   parser.add_argument('--sentinels', type=str)
-=======
-  parser.add_argument('--redis-local', action='store_true')
   parser.add_argument('--redis-host', type=str, default='localhost')
->>>>>>> 7c27a721
   parser.add_argument('--no-uvloop', action='store_true')
   parser.add_argument('--host', type=str, default='localhost')
   parser.add_argument('--port', type=int, default=8080)
   args = parser.parse_args()
 
   app = web.Application()
-<<<<<<< HEAD
-  app[REDIS] = {SENTINEL: args.redis_use_sentinel, SENTINELS: args.sentinels}
-=======
   app[REDIS] = {
-    LOCAL: args.redis_local,
+    SENTINEL: args.redis_use_sentinel,
+    SENTINELS: args.sentinels,
     HOST: args.redis_host
   }
->>>>>>> 7c27a721
   app.on_startup.append(initialize_client_session)
   app.on_startup.append(initialize_keystore)
   app.on_cleanup.append(close_keystore)
