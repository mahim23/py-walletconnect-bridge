import sys
import argparse
import uuid
import asyncio
import aiohttp
from aiohttp import web
import boto3
try:
  import uvloop
except ModuleNotFoundError:
  pass

import walletconnect_bridge.keystore
from walletconnect_bridge.errors import KeystoreWriteError, KeystoreFetchError, WalletConnectPushError, KeystoreTokenExpiredError, KeystoreFcmTokenError

routes = web.RouteTableDef()

REDIS='org.wallet.connect.redis'
SESSION='org.wallet.connect.session'
LOCAL='local'
SERVICE='service'
SESSION_EXPIRATION = 24*60*60   # 24hrs
TX_DETAILS_EXPIRATION = 60*60   # 1hr

def error_message(message):
  return {"message": message}


def get_redis_master(app):
  if app[REDIS][LOCAL]:
    return app[REDIS][SERVICE]
  sentinel = app[REDIS][SERVICE]
  return sentinel.master_for('mymaster')


@routes.get('/hello')
async def hello(request):
  return web.Response(text="hello world, this is Wallet Connect")


@routes.post('/session/new')
async def new_session(request):
  try:
    session_id = str(uuid.uuid4())
    redis_conn = get_redis_master(request.app)
    await keystore.add_request_for_device_details(redis_conn, session_id, expiration_in_seconds=SESSION_EXPIRATION)
    session_data = {"sessionId": session_id}
    return web.json_response(session_data)
  except KeyError:
    return web.json_response(error_message("Incorrect input parameters"), status=400)
  except TypeError:
    return web.json_response(error_message("Incorrect JSON content type"), status=400)
  except KeystoreWriteError:
    return web.json_response(error_message("Error writing to db"), status=500)
  except:
    return web.json_response(error_message("Error unknown"), status=500)


@routes.put('/session/{sessionId}')
async def update_session(request):
  request_json = await request.json()
  try:
    session_id = request.match_info['sessionId']
    fcm_token = request_json['fcmToken']
    push_endpoint = request_json['pushEndpoint']
    data = request_json['data']
    redis_conn = get_redis_master(request.app)
<<<<<<< HEAD
    await keystore.add_device_fcm_data(redis_conn, session_id, push_endpoint, fcm_token, expiration_in_seconds=SESSION_EXPIRATION)
    await keystore.update_device_details(redis_conn, session_id, data)
=======
    await keystore.add_device_fcm_data(redis_conn, session_id, wallet_webhook, fcm_token, expiration_in_seconds=SESSION_EXPIRATION)
    await keystore.update_device_details(redis_conn, session_id, data, expiration_in_seconds=TX_DETAILS_EXPIRATION)
>>>>>>> 4c4059e5
    return web.Response(status=200)
  except KeyError:
    return web.json_response(error_message("Incorrect input parameters"), status=400)
  except TypeError:
    return web.json_response(error_message("Incorrect JSON content type"), status=400)
  except KeystoreTokenExpiredError:
    return web.json_response(error_message("Connection sharing token has expired"), status=500)
  except:
    return web.json_response(error_message("Error unknown"), status=500)


@routes.get('/session/{sessionId}')
async def get_session(request):
  try:
    session_id = request.match_info['sessionId']
    redis_conn = get_redis_master(request.app)
    device_details = await keystore.get_device_details(redis_conn, session_id)
    if device_details:
      session_data = {"data": device_details}
      return web.json_response(session_data)
    else:
      return web.Response(status=204)
  except KeyError:
    return web.json_response(error_message("Incorrect input parameters"), status=400)
  except TypeError:
    return web.json_response(error_message("Incorrect JSON content type"), status=400)
  except:
    return web.json_response(error_message("Error unknown"), status=500)


@routes.post('/session/{sessionId}/transaction/new')
async def new_transaction(request):
  try:
    request_json = await request.json()
    transaction_id = str(uuid.uuid4())
    session_id = request.match_info['sessionId']
    data = request_json['data']
    # TODO could be optional notification details
    dapp_name = request_json['dappName']
    redis_conn = get_redis_master(request.app)
<<<<<<< HEAD
    await keystore.add_transaction_details(redis_conn, transaction_id, session_id, data, expiration_in_seconds=TX_DETAILS_EXPIRATION)
    # Notify wallet push endpoint
=======
    await keystore.add_transaction_details(redis_conn, transaction_id, session_id, data)
    # Notify wallet webhook
>>>>>>> 4c4059e5
    fcm_data = await keystore.get_device_fcm_data(redis_conn, session_id)
    session = request.app[SESSION]
    await send_push_request(session, fcm_data, session_id, transaction_id, dapp_name)
    data_message = {"transactionId": transaction_id}
    return web.json_response(data_message, status=201)
  except KeyError:
    return web.json_response(error_message("Incorrect input parameters"), status=400)
  except TypeError:
    return web.json_response(error_message("Incorrect JSON content type"), status=400)
  except KeystoreFcmTokenError:
    return web.json_response(error_message("Error finding FCM token for device"), status=500)
  except WalletConnectPushError:
    return web.json_response(error_message("Error sending message to wallet connect push endpoint"), status=500)
  except:
      return web.json_response(error_message("Error unknown"), status=500)


@routes.get('/session/{sessionId}/transaction/{transactionId}')
async def get_transaction(request):
  try:
    session_id = request.match_info['sessionId']
    transaction_id = request.match_info['transactionId']
    redis_conn = get_redis_master(request.app)
    details = await keystore.get_transaction_details(redis_conn, session_id, transaction_id)
    json_response = {"data": details}
    return web.json_response(json_response)
  except KeyError:
    return web.json_response(error_message("Incorrect input parameters"), status=400)
  except TypeError:
    return web.json_response(error_message("Incorrect JSON content type"), status=400)
  except KeystoreFetchError:
    return web.json_response(error_message("Error retrieving transaction details"), status=500)
  except:
    return web.json_response(error_message("Error unknown"), status=500)


@routes.post('/session/{sessionId}/transaction/{transactionId}/status/new')
async def new_transaction_status(request):
  try:
    request_json = await request.json()
    session_id = request.match_info['sessionId']
    transaction_id = request.match_info['transactionId']
    data = request_json['data']
    redis_conn = get_redis_master(request.app)
    await keystore.update_transaction_status(redis_conn, transaction_id, session_id, data)
    return web.Response(status=201)
  except KeyError:
    return web.json_response(error_message("Incorrect input parameters"), status=400)
  except TypeError:
    return web.json_response(error_message("Incorrect JSON content type"), status=400)
  except:
      return web.json_response(error_message("Error unknown"), status=500)


@routes.get('/session/{sessionId}/transaction/{transactionId}/status')
async def get_transaction_status(request):
  try:
    session_id = request.match_info['sessionId']
    transaction_id = request.match_info['transactionId']
    redis_conn = get_redis_master(request.app)
    transaction_status = await keystore.get_transaction_status(redis_conn, transaction_id, session_id)
    if transaction_status:
      json_response = {"data": transaction_status}
      return web.json_response(json_response)
    else:
      return web.Response(status=204)
  except KeyError:
    return web.json_response(error_message("Incorrect input parameters"), status=400)
  except:
    return web.json_response(error_message("Error unknown"), status=500)


async def send_push_request(session, fcm_data, session_id, transaction_id, dapp_name):
  fcm_token = fcm_data['fcm_token']
  push_endpoint = fcm_data['push_endpoint']
  payload = {
    'sessionId': session_id,
    'transactionId': transaction_id,
    'fcmToken': fcm_token,
    'dappName': dapp_name
  }
  headers = {'Content-Type': 'application/json'}
  response = await session.post(push_endpoint, json=payload, headers=headers)
  if response.status != 200:
    raise WalletConnectPushError


def get_kms_parameter(param_name):
  ssm = boto3.client('ssm', region_name='us-east-2')
  response = ssm.get_parameters(Names=[param_name], WithDecryption=True)
  return response['Parameters'][0]['Value']


async def initialize_client_session(app):
  app[SESSION] = aiohttp.ClientSession(loop=app.loop)


async def initialize_keystore(app):
  if app[REDIS][LOCAL]:
    app[REDIS][SERVICE] = await keystore.create_connection(event_loop=app.loop)
  else:
    sentinels = get_kms_parameter('wallet-connect-redis-sentinels')
    app[REDIS][SERVICE] = await keystore.create_sentinel_connection(event_loop=app.loop,
                                                           sentinels=sentinels.split(','))


async def close_keystore(app):
  app[REDIS][SERVICE].close()
  await app[REDIS][SERVICE].wait_closed()


async def close_client_session_connection(app):
  await app[SESSION].close()


def main():
  parser = argparse.ArgumentParser()
  parser.add_argument('--redis-local', action='store_true')
  parser.add_argument('--no-uvloop', action='store_true')
  parser.add_argument('--host', type=str, default='localhost')
  parser.add_argument('--port', type=int, default=8080)
  args = parser.parse_args()

  app = web.Application()
  app[REDIS] = {LOCAL: args.redis_local}
  app.on_startup.append(initialize_client_session)
  app.on_startup.append(initialize_keystore)
  app.on_cleanup.append(close_keystore)
  app.on_cleanup.append(close_client_session_connection)
  app.router.add_routes(routes)
  if not args.no_uvloop:
    asyncio.set_event_loop_policy(uvloop.EventLoopPolicy())
  web.run_app(app, host=args.host, port=args.port)


if __name__ == '__main__':
  main()<|MERGE_RESOLUTION|>--- conflicted
+++ resolved
@@ -65,13 +65,8 @@
     push_endpoint = request_json['pushEndpoint']
     data = request_json['data']
     redis_conn = get_redis_master(request.app)
-<<<<<<< HEAD
     await keystore.add_device_fcm_data(redis_conn, session_id, push_endpoint, fcm_token, expiration_in_seconds=SESSION_EXPIRATION)
-    await keystore.update_device_details(redis_conn, session_id, data)
-=======
-    await keystore.add_device_fcm_data(redis_conn, session_id, wallet_webhook, fcm_token, expiration_in_seconds=SESSION_EXPIRATION)
     await keystore.update_device_details(redis_conn, session_id, data, expiration_in_seconds=TX_DETAILS_EXPIRATION)
->>>>>>> 4c4059e5
     return web.Response(status=200)
   except KeyError:
     return web.json_response(error_message("Incorrect input parameters"), status=400)
@@ -112,13 +107,8 @@
     # TODO could be optional notification details
     dapp_name = request_json['dappName']
     redis_conn = get_redis_master(request.app)
-<<<<<<< HEAD
     await keystore.add_transaction_details(redis_conn, transaction_id, session_id, data, expiration_in_seconds=TX_DETAILS_EXPIRATION)
     # Notify wallet push endpoint
-=======
-    await keystore.add_transaction_details(redis_conn, transaction_id, session_id, data)
-    # Notify wallet webhook
->>>>>>> 4c4059e5
     fcm_data = await keystore.get_device_fcm_data(redis_conn, session_id)
     session = request.app[SESSION]
     await send_push_request(session, fcm_data, session_id, transaction_id, dapp_name)
